--- conflicted
+++ resolved
@@ -35,29 +35,21 @@
   const irk = spec.keys.incrementalReplicationKey
   const irlsl = spec.keys.incrementalReplicationLastSyncLimit
 
-<<<<<<< HEAD
   if (tryIncremental) {
 
     if(irk){
       // incremental import is possible
       await sql.query(pgClient, `CREATE TABLE IF NOT EXISTS "${spec.target.table}" (${tableBody})`)
-=======
-  if (tryIncremental && irk) {
-    // incremental import is possible
-    await sql.query(pgClient, `CREATE TABLE IF NOT EXISTS "${spec.target.table}" (${tableBody})`)
-    
-    let result
-
-    if(irlsl){
-      const dateLimit = DateTime.local().minus(Duration.fromISO(irlsl)).toISODate();
-      console.log(`[${spec.ns}] Using last sync limit "${irk.name}" >= '${dateLimit}' for import`)
-      result = await sql.query(pgClient, `SELECT MAX("${irk.name}") FROM "${spec.target.table}" WHERE "${irk.name}" >= '${dateLimit}'`)
-    } else {
-      result = await sql.query(pgClient, `SELECT MAX("${irk.name}") FROM "${spec.target.table}"`)
-    }
->>>>>>> 05581540
-
-      const result = await sql.query(pgClient, `SELECT MAX("${irk.name}") FROM "${spec.target.table}"`)
+
+      let result
+
+      if(irlsl){
+        const dateLimit = DateTime.local().minus(Duration.fromISO(irlsl)).toISODate();
+        console.log(`[${spec.ns}] Using last sync limit "${irk.name}" >= '${dateLimit}' for import`)
+        result = await sql.query(pgClient, `SELECT MAX("${irk.name}") FROM "${spec.target.table}" WHERE "${irk.name}" >= '${dateLimit}'`)
+      } else {
+        result = await sql.query(pgClient, `SELECT MAX("${irk.name}") FROM "${spec.target.table}"`)
+      }
 
       const lastReplicationKeyValue = result.rows[0].max
 
