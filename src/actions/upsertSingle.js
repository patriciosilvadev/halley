'use strict'

const schema = require('../utils/Schema')
const sql = require('../interfaces/sql')
const lockUtil = require('../utils/lock')

async function upsert(spec, pgClient, doc) {
  const { table, columns } = spec.target

  const columnNames = schema.getColumnNames(spec)
  const placeholders = schema.getPlaceholders(spec)

  let i = 0
  const updates = []
  const whereClauses = []
  const values = []

  for (const value of schema.transformValues(spec, doc)) {
    const eq = `${columnNames[i]} = ${placeholders[i]}`

    if (i < columns.length && columns[i].isPrimaryKey) {
      whereClauses.push(`${spec.target.table}.${eq}`)
    } else {
      updates.push(eq)
    }

    values.push(value)

    i++
  }

  const keys = []
  for (const key of spec.keys.primaryKey) {
    keys.push(key.name)
  }

<<<<<<< HEAD
  const isTablePartitioned = spec.keys.partitioned || false

  // Note: The ON CONFLICT command doesn't work in partitioned tables in Postgres < 11, 
  // so for that we use a workaround to make the upsert
  if(isTablePartitioned){

    try {
      await sql.query(pgClient, {
        name: `insert-u-${spec.ns}`,
        text: `INSERT INTO "${table}" (${columnNames.join(',')}) 
               VALUES (${placeholders.join(',')})`,
  
        values
      })
    } catch (error) {
      // If the insert fails for unique_violation, try the update
      // https://www.postgresql.org/docs/9.2/errcodes-appendix.html
      if (error.name === 'PgError' && error.innerError && error.innerError.code === '23505') {

        try {
          const resultUpdate = await sql.query(pgClient, {
            name: `update-u-${spec.ns}`,
            text: `UPDATE "${table}"
                   SET ${updates.join(',')} 
                   WHERE ${whereClauses.join(' AND ')}`,
      
            values
          })

          if (resultUpdate.rowCount > 1) {
            console.warn(`Huh? Updated ${resultUpdate.rowCount} > 1 rows: upsert(${table}, ${JSON.stringify(doc)}`)
          }
        } catch (error) {
          await sql.query(pgClient, 'ROLLBACK')
          throw error
        }

      } else {
        throw error
      }
      
    }

  } else {
    try {
      // use prepared statements so that pg can cache them
      const result = await sql.query(pgClient, {
        name: `upsert-u-${spec.ns}`,
        text: `INSERT INTO "${table}" (${columnNames.join(',')}) 
               VALUES (${placeholders.join(',')})
               ON CONFLICT (${keys.join(',')}) DO UPDATE
               SET ${updates.join(',')} 
               WHERE ${whereClauses.join(' AND ')}`,
  
        values
      })
  
      if (result.rowCount > 1) {
        console.warn(`Huh? Updated ${result.rowCount} > 1 rows: upsert(${table}, ${JSON.stringify(doc)}`)
      }
    } catch (error) {
      await sql.query(pgClient, 'ROLLBACK')
      throw error
=======
  try {
    // use prepared statements so that pg can cache them
    const result = await sql.query(pgClient, {
      name: `upsert-u-${spec.ns}`,
      text: `INSERT INTO "${table}" (${columnNames.join(',')}) 
             VALUES (${placeholders.join(',')})
             ON CONFLICT (${keys.join(',')}) DO UPDATE
             SET ${updates.join(',')} 
             WHERE ${whereClauses.join(' AND ')}`,

      values
    })

    if (result.rowCount > 1) {
      console.warn(
        `Huh? Updated ${
          result.rowCount
        } > 1 rows: upsert(${table}, ${JSON.stringify(doc)}`
      )
>>>>>>> 4dd0c567
    }
  }
  
}

async function lockeableUpsert(spec, pgPool, doc) {
  const pgClient = await pgPool.connect()
  try {
    await upsert(spec, pgClient, doc)
  } finally {
    pgClient.release()
  }
}

function getUpsertForConcurrency(concurrency) {
  return concurrency > 1
    ? // lock upsert by ns to avoid concurrent upserts on the same collection
      lockUtil.lockify(
        lockeableUpsert,
        lockUtil.getPromisifiedLock(),
        (spec) => spec.ns
      )
    : upsert
}

module.exports = {
  getUpsertForConcurrency,
  upsert
}<|MERGE_RESOLUTION|>--- conflicted
+++ resolved
@@ -34,50 +34,52 @@
     keys.push(key.name)
   }
 
-<<<<<<< HEAD
   const isTablePartitioned = spec.keys.partitioned || false
 
-  // Note: The ON CONFLICT command doesn't work in partitioned tables in Postgres < 11, 
+  // Note: The ON CONFLICT command doesn't work in partitioned tables in Postgres < 11,
   // so for that we use a workaround to make the upsert
-  if(isTablePartitioned){
-
+  if (isTablePartitioned) {
     try {
       await sql.query(pgClient, {
         name: `insert-u-${spec.ns}`,
         text: `INSERT INTO "${table}" (${columnNames.join(',')}) 
                VALUES (${placeholders.join(',')})`,
-  
+
         values
       })
     } catch (error) {
       // If the insert fails for unique_violation, try the update
       // https://www.postgresql.org/docs/9.2/errcodes-appendix.html
-      if (error.name === 'PgError' && error.innerError && error.innerError.code === '23505') {
-
+      if (
+        error.name === 'PgError' &&
+        error.innerError &&
+        error.innerError.code === '23505'
+      ) {
         try {
           const resultUpdate = await sql.query(pgClient, {
             name: `update-u-${spec.ns}`,
             text: `UPDATE "${table}"
                    SET ${updates.join(',')} 
                    WHERE ${whereClauses.join(' AND ')}`,
-      
+
             values
           })
 
           if (resultUpdate.rowCount > 1) {
-            console.warn(`Huh? Updated ${resultUpdate.rowCount} > 1 rows: upsert(${table}, ${JSON.stringify(doc)}`)
+            console.warn(
+              `Huh? Updated ${
+                resultUpdate.rowCount
+              } > 1 rows: upsert(${table}, ${JSON.stringify(doc)}`
+            )
           }
         } catch (error) {
           await sql.query(pgClient, 'ROLLBACK')
           throw error
         }
-
       } else {
         throw error
       }
-      
     }
-
   } else {
     try {
       // use prepared statements so that pg can cache them
@@ -88,40 +90,22 @@
                ON CONFLICT (${keys.join(',')}) DO UPDATE
                SET ${updates.join(',')} 
                WHERE ${whereClauses.join(' AND ')}`,
-  
+
         values
       })
-  
+
       if (result.rowCount > 1) {
-        console.warn(`Huh? Updated ${result.rowCount} > 1 rows: upsert(${table}, ${JSON.stringify(doc)}`)
+        console.warn(
+          `Huh? Updated ${
+            result.rowCount
+          } > 1 rows: upsert(${table}, ${JSON.stringify(doc)}`
+        )
       }
     } catch (error) {
       await sql.query(pgClient, 'ROLLBACK')
       throw error
-=======
-  try {
-    // use prepared statements so that pg can cache them
-    const result = await sql.query(pgClient, {
-      name: `upsert-u-${spec.ns}`,
-      text: `INSERT INTO "${table}" (${columnNames.join(',')}) 
-             VALUES (${placeholders.join(',')})
-             ON CONFLICT (${keys.join(',')}) DO UPDATE
-             SET ${updates.join(',')} 
-             WHERE ${whereClauses.join(' AND ')}`,
-
-      values
-    })
-
-    if (result.rowCount > 1) {
-      console.warn(
-        `Huh? Updated ${
-          result.rowCount
-        } > 1 rows: upsert(${table}, ${JSON.stringify(doc)}`
-      )
->>>>>>> 4dd0c567
     }
   }
-  
 }
 
 async function lockeableUpsert(spec, pgPool, doc) {
