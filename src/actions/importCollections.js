'use strict'

const debug = require('debug')('halley')
const Bluebird = require('bluebird')
const { DateTime, Duration } = require('luxon')

const schema = require('../utils/Schema')
const sql = require('../interfaces/sql')
const { upsert } = require('./upsertSingle')
const copyBatch = require('./copyBatch')

<<<<<<< HEAD
module.exports = async function importCollections (mongoClient, pgPool, specs, options) {
=======
module.exports = async function importCollections(
  mongoClient,
  pgPool,
  specs,
  tryIncremental
) {
>>>>>>> 4dd0c567
  const collectionPromises = []

  for (const spec of specs) {
    // use a different postgres client for each collection so we can have multiple isolated transactions in parallel
    const pgClient = await pgPool.connect()

<<<<<<< HEAD
    const collectionPromise = importCollection(mongoClient, pgClient, spec, options)
=======
    const collectionPromise = importCollection(
      mongoClient,
      pgClient,
      spec,
      tryIncremental
    )
>>>>>>> 4dd0c567

    // release client when done
    Bluebird.resolve(collectionPromise).finally(() => pgClient.release())

    collectionPromises.push(collectionPromise)
  }

  return Promise.all(collectionPromises).then(
    (collections) => collections.length
  )
}

<<<<<<< HEAD
async function importCollection (mongoClient, pgClient, spec, options) {
=======
async function importCollection(mongoClient, pgClient, spec, tryIncremental) {
>>>>>>> 4dd0c567
  const tableBody = schema.getTableBody(spec)

  const tryIncremental = options.incrementalImport
  const irk = spec.keys.incrementalReplicationKey
  const irlsl = spec.keys.incrementalReplicationLastSyncLimit

<<<<<<< HEAD
  if (tryIncremental) {

    if(irk){
      // incremental import is possible
      await sql.query(pgClient, `CREATE TABLE IF NOT EXISTS "${spec.target.table}" (${tableBody})`)

      let result

      if(irlsl){
        const dateLimit = DateTime.local().minus(Duration.fromISO(irlsl)).toISODate();
        console.log(`[${spec.ns}] Using last sync limit "${irk.name}" >= '${dateLimit}' for import`)
        result = await sql.query(pgClient, `SELECT MAX("${irk.name}") FROM "${spec.target.table}" WHERE "${irk.name}" >= '${dateLimit}'`)
      } else {
        result = await sql.query(pgClient, `SELECT MAX("${irk.name}") FROM "${spec.target.table}"`)
      }
=======
  if (tryIncremental && irk) {
    // incremental import is possible
    await sql.query(
      pgClient,
      `CREATE TABLE IF NOT EXISTS "${spec.target.table}" (${tableBody})`
    )

    let result

    if (irlsl) {
      const dateLimit = DateTime.local()
        .minus(Duration.fromISO(irlsl))
        .toISODate()
      console.log(
        `[${spec.ns}] Using last sync limit "${irk.name}" >= '${dateLimit}' for import`
      )
      result = await sql.query(
        pgClient,
        `SELECT MAX("${irk.name}") FROM "${spec.target.table}" WHERE "${irk.name}" >= '${dateLimit}'`
      )
    } else {
      result = await sql.query(
        pgClient,
        `SELECT MAX("${irk.name}") FROM "${spec.target.table}"`
      )
    }
>>>>>>> 4dd0c567

      const lastReplicationKeyValue = result.rows[0].max

<<<<<<< HEAD
      const replicationKeyName = irk.source
      if (lastReplicationKeyValue) {
        const cursor = spec.source.getCollection(mongoClient)
          .find({ [replicationKeyName]: { $gt: lastReplicationKeyValue } })
=======
    const replicationKeyName = irk.source
    if (lastReplicationKeyValue) {
      const cursor = spec.source
        .getCollection(mongoClient)
        .find({ [replicationKeyName]: { $gt: lastReplicationKeyValue } })
>>>>>>> 4dd0c567

        console.log(`[${spec.ns}] Importing new and updated documents...`)
        await importDocs(spec, cursor, pgClient, incrementalImport, options)
        return
      }
    } else {
      console.log(`[${spec.ns}] Missing incremental_replication_key to make incremental import, doing full import...`)
    }
  }

<<<<<<< HEAD
  if (options.tableInit) {
    await sql.query(pgClient, `DROP TABLE IF EXISTS "${spec.target.table}"`)
    await sql.query(pgClient, `CREATE TABLE "${spec.target.table}" (${tableBody})`)
  } else {
    console.log(`[${spec.ns}] Bypassing drop & create table...`)
  }
=======
  await sql.query(pgClient, `DROP TABLE IF EXISTS "${spec.target.table}"`)
  await sql.query(
    pgClient,
    `CREATE TABLE "${spec.target.table}" (${tableBody})`
  )
>>>>>>> 4dd0c567

  const irl = spec.keys.incrementalReplicationLimit

  const query = {}
  if (irk && irl) {
    if (!irk.type.includes('timestamp')) {
      console.log(
        `[${spec.ns}] Replication limit does not support keys of types other than TIMESTAMP`
      )
    } else {
      const dateLimit = DateTime.local()
        .minus(Duration.fromISO(irl))
        .toJSDate()
      query[irk.source] = {
        $gte: dateLimit
      }
      console.log(`[${spec.ns}] Importing all documents from ${irl}...`)
    }
  } else {
    console.log(`[${spec.ns}] Importing all documents...`)
  }

  const cursor = spec.source
    .getCollection(mongoClient)
    .find(query, { projection: spec.source.projection })

  await importDocs(spec, cursor, pgClient, fullImport, options)

  if (spec.target.tableInit && options.tableInit) {
    console.log(`[${spec.ns}] Initializing table "${spec.target.table}"...`)

    const queries = spec.target.tableInit
    for (let i = 0; i < queries.length; i++) {
      console.log(
        `[${spec.ns}] [${i + 1}/${queries.length}] executing:`,
        queries[i]
      )
      const result = await sql.query(pgClient, queries[i])
      debug(`[${spec.ns}] [${i + 1}/${queries.length}] result:`, result)
    }
  } else {
    console.log(`[${spec.ns}] Bypassing initializing table...`)
  }
}

/**
 * @param {MongoDB.cursor} cursor ** a mongodb cursor
 * @param {Function} importFn ** the function used to import
 */
<<<<<<< HEAD
async function importDocs (spec, cursor, pgClient, importFn, options) {
=======
async function importDocs(spec, cursor, pgClient, importFn) {
>>>>>>> 4dd0c567
  let docs = []
  let acc = 0
  let more = await cursor.hasNext()
  while (more) {
    const doc = await cursor.next()
    docs.push(doc)

    more = await cursor.hasNext()

    if (docs.length === 1000 || !more) {
      await importFn(spec, docs, pgClient, options)
      acc += docs.length
      docs = []

      console.log(`[${spec.ns}] Imported ${acc} rows...`)
    }
  }
}

<<<<<<< HEAD
async function fullImport (spec, docs, pgClient, options) {
=======
async function fullImport(spec, docs, pgClient) {
>>>>>>> 4dd0c567
  try {
    const importResult = await copyBatch(spec, docs, pgClient)
    return importResult
  } catch (error) {
    console.log(
      `[${spec.ns}] Bulk insert error, attempting individual inserts...`,
      error
    )

    const tableName = spec.target.table
    const columns = schema.getColumnNames(spec)
    const placeholders = schema.getPlaceholders(spec)

    for (const doc of docs) {
      try {
        await sql.query(pgClient, {
          name: `import-${spec.ns}`,
          text: `INSERT INTO "${tableName}"
                  (${columns.join(',')})
                  VALUES (${placeholders.join(',')})`,
          values: Array.from(schema.transformValues(spec, doc))
        })
      } catch (error) {
        if (
          error.name === 'PgError' &&
          error.innerError &&
          error.innerError.code === '23505'
        ) {
          /**
           * PK violations during import can occur when a document is updated AFTER it's been
           * emitted by an open MongoDB cursor. It's sometimes emitted again, which results
           * in a PK violation when we try to import it into SQL.
           *
           * So, as a workaround, we ignore PK violations during the individual import phase.
           * The updates on the document will be picked up later in the oplog.
           */
          console.log(
            `[${spec.ns}] Ignored PK violation: ${error.innerError.detail}`
          )
        } else {
          const err = new Error('Individual insertion of documents failed')
          const docId = doc._id.toString()

          err.innerError = error
          err.extraData = {
            spec,
            docId
          }
          if (options.exitOnError) {
            throw err
          } else {
            console.log(err)
          }
        }
      }
    }
  }
}

<<<<<<< HEAD
async function incrementalImport (spec, docs, pgClient, options) {
=======
async function incrementalImport(spec, docs, pgClient) {
>>>>>>> 4dd0c567
  const tableName = spec.target.table
  const tempTableName = `${tableName}_copy_temp`
  const body = schema.getTableBody(spec)
  const columns = schema.getColumnNames(spec)

  try {
    await sql.query(
      pgClient,
      `CREATE TEMPORARY TABLE "${tempTableName}" (${body})`
    )

    await copyBatch(spec, docs, pgClient, tempTableName)

    const deleteClauses = []
    for (const key of spec.keys.primaryKey) {
      const clause = `"${tableName}"."${key.name}" = "${tempTableName}"."${key.name}"`
      deleteClauses.push(clause)
    }

    await sql.query(pgClient, {
      name: `import-delete-${spec.ns}`,
      text: `DELETE FROM "${tableName}"
              USING "${tempTableName}"
              WHERE ${deleteClauses.join(' AND ')}`
    })

    const updateResult = await sql.query(pgClient, {
      name: `import-upsert-${spec.ns}`,
      text: `INSERT INTO "${tableName}" (${columns.join(',')})
              SELECT ${columns.join(',')}
              FROM "${tempTableName}"`
    })

    await sql.query(pgClient, `DROP TABLE "${tempTableName}"`)

    console.log(`[${spec.ns}] Updated ${updateResult.rowCount} rows...`)
    return updateResult
  } catch (err) {
    console.warn(
      `[${spec.ns}] Bulk insert error, attempting individual inserts...`,
      err
    )

    await sql.query(pgClient, 'BEGIN')
    for (const doc of docs) {
      try {
        await upsert(spec, pgClient, doc)
      } catch (error) {
        const err = new Error('Individual insertion of docs failed')
        err.innerError = error
        const docId = doc._id.toString()
        err.extraData = {
          spec,
          docId
        }
        if (options.exitOnError) {
          throw err
        } else {
          console.log(err)
        }
      }
    }

    await sql.query(pgClient, 'COMMIT')
  }
}<|MERGE_RESOLUTION|>--- conflicted
+++ resolved
@@ -9,32 +9,24 @@
 const { upsert } = require('./upsertSingle')
 const copyBatch = require('./copyBatch')
 
-<<<<<<< HEAD
-module.exports = async function importCollections (mongoClient, pgPool, specs, options) {
-=======
 module.exports = async function importCollections(
   mongoClient,
   pgPool,
   specs,
-  tryIncremental
+  options
 ) {
->>>>>>> 4dd0c567
   const collectionPromises = []
 
   for (const spec of specs) {
     // use a different postgres client for each collection so we can have multiple isolated transactions in parallel
     const pgClient = await pgPool.connect()
 
-<<<<<<< HEAD
-    const collectionPromise = importCollection(mongoClient, pgClient, spec, options)
-=======
     const collectionPromise = importCollection(
       mongoClient,
       pgClient,
       spec,
-      tryIncremental
-    )
->>>>>>> 4dd0c567
+      options
+    )
 
     // release client when done
     Bluebird.resolve(collectionPromise).finally(() => pgClient.release())
@@ -47,100 +39,69 @@
   )
 }
 
-<<<<<<< HEAD
-async function importCollection (mongoClient, pgClient, spec, options) {
-=======
-async function importCollection(mongoClient, pgClient, spec, tryIncremental) {
->>>>>>> 4dd0c567
+async function importCollection(mongoClient, pgClient, spec, options) {
   const tableBody = schema.getTableBody(spec)
 
   const tryIncremental = options.incrementalImport
   const irk = spec.keys.incrementalReplicationKey
   const irlsl = spec.keys.incrementalReplicationLastSyncLimit
 
-<<<<<<< HEAD
   if (tryIncremental) {
-
-    if(irk){
+    if (irk) {
       // incremental import is possible
-      await sql.query(pgClient, `CREATE TABLE IF NOT EXISTS "${spec.target.table}" (${tableBody})`)
+      await sql.query(
+        pgClient,
+        `CREATE TABLE IF NOT EXISTS "${spec.target.table}" (${tableBody})`
+      )
 
       let result
 
-      if(irlsl){
-        const dateLimit = DateTime.local().minus(Duration.fromISO(irlsl)).toISODate();
-        console.log(`[${spec.ns}] Using last sync limit "${irk.name}" >= '${dateLimit}' for import`)
-        result = await sql.query(pgClient, `SELECT MAX("${irk.name}") FROM "${spec.target.table}" WHERE "${irk.name}" >= '${dateLimit}'`)
+      if (irlsl) {
+        const dateLimit = DateTime.local()
+          .minus(Duration.fromISO(irlsl))
+          .toISODate()
+        console.log(
+          `[${spec.ns}] Using last sync limit "${irk.name}" >= '${dateLimit}' for import`
+        )
+        result = await sql.query(
+          pgClient,
+          `SELECT MAX("${irk.name}") FROM "${spec.target.table}" WHERE "${irk.name}" >= '${dateLimit}'`
+        )
       } else {
-        result = await sql.query(pgClient, `SELECT MAX("${irk.name}") FROM "${spec.target.table}"`)
-      }
-=======
-  if (tryIncremental && irk) {
-    // incremental import is possible
-    await sql.query(
-      pgClient,
-      `CREATE TABLE IF NOT EXISTS "${spec.target.table}" (${tableBody})`
-    )
-
-    let result
-
-    if (irlsl) {
-      const dateLimit = DateTime.local()
-        .minus(Duration.fromISO(irlsl))
-        .toISODate()
-      console.log(
-        `[${spec.ns}] Using last sync limit "${irk.name}" >= '${dateLimit}' for import`
-      )
-      result = await sql.query(
-        pgClient,
-        `SELECT MAX("${irk.name}") FROM "${spec.target.table}" WHERE "${irk.name}" >= '${dateLimit}'`
-      )
-    } else {
-      result = await sql.query(
-        pgClient,
-        `SELECT MAX("${irk.name}") FROM "${spec.target.table}"`
-      )
-    }
->>>>>>> 4dd0c567
+        result = await sql.query(
+          pgClient,
+          `SELECT MAX("${irk.name}") FROM "${spec.target.table}"`
+        )
+      }
 
       const lastReplicationKeyValue = result.rows[0].max
 
-<<<<<<< HEAD
       const replicationKeyName = irk.source
       if (lastReplicationKeyValue) {
-        const cursor = spec.source.getCollection(mongoClient)
+        const cursor = spec.source
+          .getCollection(mongoClient)
           .find({ [replicationKeyName]: { $gt: lastReplicationKeyValue } })
-=======
-    const replicationKeyName = irk.source
-    if (lastReplicationKeyValue) {
-      const cursor = spec.source
-        .getCollection(mongoClient)
-        .find({ [replicationKeyName]: { $gt: lastReplicationKeyValue } })
->>>>>>> 4dd0c567
 
         console.log(`[${spec.ns}] Importing new and updated documents...`)
         await importDocs(spec, cursor, pgClient, incrementalImport, options)
         return
       }
     } else {
-      console.log(`[${spec.ns}] Missing incremental_replication_key to make incremental import, doing full import...`)
-    }
-  }
-
-<<<<<<< HEAD
+      console.log(
+        `[${spec.ns}] Missing incremental_replication_key to make incremental import, doing full import...`
+      )
+    }
+  }
+
   if (options.tableInit) {
     await sql.query(pgClient, `DROP TABLE IF EXISTS "${spec.target.table}"`)
-    await sql.query(pgClient, `CREATE TABLE "${spec.target.table}" (${tableBody})`)
+    await sql.query(
+      pgClient,
+      `CREATE TABLE "${spec.target.table}" (${tableBody})`
+    )
   } else {
     console.log(`[${spec.ns}] Bypassing drop & create table...`)
   }
-=======
-  await sql.query(pgClient, `DROP TABLE IF EXISTS "${spec.target.table}"`)
-  await sql.query(
-    pgClient,
-    `CREATE TABLE "${spec.target.table}" (${tableBody})`
-  )
->>>>>>> 4dd0c567
 
   const irl = spec.keys.incrementalReplicationLimit
 
@@ -190,11 +151,7 @@
  * @param {MongoDB.cursor} cursor ** a mongodb cursor
  * @param {Function} importFn ** the function used to import
  */
-<<<<<<< HEAD
-async function importDocs (spec, cursor, pgClient, importFn, options) {
-=======
-async function importDocs(spec, cursor, pgClient, importFn) {
->>>>>>> 4dd0c567
+async function importDocs(spec, cursor, pgClient, importFn, options) {
   let docs = []
   let acc = 0
   let more = await cursor.hasNext()
@@ -214,11 +171,7 @@
   }
 }
 
-<<<<<<< HEAD
-async function fullImport (spec, docs, pgClient, options) {
-=======
-async function fullImport(spec, docs, pgClient) {
->>>>>>> 4dd0c567
+async function fullImport(spec, docs, pgClient, options) {
   try {
     const importResult = await copyBatch(spec, docs, pgClient)
     return importResult
@@ -278,11 +231,7 @@
   }
 }
 
-<<<<<<< HEAD
-async function incrementalImport (spec, docs, pgClient, options) {
-=======
-async function incrementalImport(spec, docs, pgClient) {
->>>>>>> 4dd0c567
+async function incrementalImport(spec, docs, pgClient, options) {
   const tableName = spec.target.table
   const tempTableName = `${tableName}_copy_temp`
   const body = schema.getTableBody(spec)
