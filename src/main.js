--- conflicted
+++ resolved
@@ -16,13 +16,9 @@
 let del
 let upsert
 
-<<<<<<< HEAD
-module.exports = async function main (options) {
+module.exports = async function main(options) {
   console.log(`Starting halley with options ${JSON.stringify(options)}`)
-  
-=======
-module.exports = async function main(options) {
->>>>>>> 4dd0c567
+
   upsert = getUpsertForConcurrency(options.concurrency)
   del = getDeleteForConcurrency(options.concurrency)
 
@@ -66,16 +62,7 @@
   }
 
   // import
-<<<<<<< HEAD
   await importCollections(mongoClient, pgPool, values(specs), options)
-=======
-  await importCollections(
-    mongoClient,
-    pgPool,
-    values(specs),
-    options.incrementalImport
-  )
->>>>>>> 4dd0c567
 
   const oplog = oplogUtil.observableTail({
     fromTimestamp: tailFrom
