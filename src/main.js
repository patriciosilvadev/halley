'use strict'

const debug = require('debug')('halley')
const { MongoClient, Timestamp } = require('mongodb')
const pg = require('pg')
const values = require('lodash/values')

const Specs = require('./utils/Specs')
const OplogUtil = require('./utils/Oplog')
const importCollections = require('./actions/importCollections')
const replicateOplogDeletions = require('./actions/replicateOplogDeletions')

const { getUpsertForConcurrency } = require('./actions/upsertSingle')
const { getDeleteForConcurrency } = require('./actions/deleteSingle')

let del
let upsert

module.exports = async function main(options) {
  console.log(`Starting halley with options ${JSON.stringify(options)}`)

  upsert = getUpsertForConcurrency(options.concurrency)
  del = getDeleteForConcurrency(options.concurrency)

  // connect to mongo
  const mongoClient = await MongoClient.connect(options.mongo, {
    appname: 'halley',
    useNewUrlParser: true,
    useUnifiedTopology: true
  })

  // connect to pg
  const pgPool = new pg.Pool({
    connectionString: options.sql,
    application_name: 'halley',
    min: 1,
    max: Math.max(1, options.concurrency)
  })

  const localDb = mongoClient.db('local')
  const oplogUtil = new OplogUtil(localDb)

  // find the last timestamp. If there isn't one found, get one from the local clock
  const tailFrom = (await oplogUtil.getLastTimestamp()) || getLocalTimestamp()

  console.log('Connections established successfully...')

  const rootDatabase = options.dbMode === 'single' ? options.dbName || mongoClient.db().databaseName : null

  const specs = await Specs.loadFromFile(options.collections, {
    rootDatabase
  })

  if (options.incrementalImport && options.deleteMode !== 'ignore') {
    // replicate deletions in oplog
    await replicateOplogDeletions(specs, pgPool, localDb, options.concurrency)
  } else {
    console.log(`Ignoring deletion from oplog`)
  }

  // import
<<<<<<< HEAD
  await importCollections(mongoClient, pgPool, values(specs), options)
=======
  await importCollections(mongoClient, pgPool, values(specs), options.incrementalImport)
>>>>>>> 4904bbc5

  const oplog = oplogUtil.observableTail({
    fromTimestamp: tailFrom
  })

  async function syncObject(spec, selector) {
    const obj = await spec.source.getCollection(mongoClient).findOne(selector, { projection: spec.source.projection })

    if (obj) {
      await upsert(spec, pgPool, obj)
    } else {
      console.warn(`TODO: sync delete on ${spec.ns}`, JSON.stringify(selector))
    }
  }

  async function handleOp(op) {
    debug('processing op', op)

    if (op.op === 'n') {
      debug('Skipping no-op', op)
      return
    }

    if (!op.op || !op.ns) {
      console.warn('Weird op', op)
      return
    }

    /**
     * First, check if this was an operation performed via applyOps. If so, call handle_op with
     * for each op that was applied.
     * The oplog format of applyOps commands can be viewed here:
     * https://groups.google.com/forum/#!topic/mongodb-user/dTf5VEJJWvY
     */
    if (op.op === 'c' && op.o && op.o.applyOps) {
      for (const innerOp of op.o.applyOps) {
        await handleOp(innerOp)
      }
    }

    const ns = op.ns

    const spec = specs[ns]
    if (!spec) {
      debug('Skipping op for unknown ns', ns)
      return
    }

    switch (op.op) {
      case 'i':
        if (spec.source.collectionName === 'system.indexes') {
          debug('Skipping index update', op)
        } else {
          await upsert(spec, pgPool, op.o)
        }
        break

      case 'u': {
        const { o2: selector, o: update } = op

        if (Object.keys(update).some((k) => k.startsWith('$'))) {
          debug(`re sync ${ns}: ${selector._id}`, update)
          await syncObject(spec, selector)
        } else {
          /**
           * The update operation replaces the existing object, but
           * preserves its _id field, so grab the _id off of the
           * 'query' field -- it's not guaranteed to be present on the
           * update.
           */
          const upsertObj = {}
          for (const key of spec.keys.primaryKey) {
            upsertObj[key.source] = selector[key.source]
          }

          Object.assign(upsertObj, update)

          debug(`upsert ${ns}`, upsertObj)
          await upsert(spec, pgPool, upsertObj)
        }
        break
      }

      case 'd':
        switch (options.deleteMode) {
          case 'ignore':
            debug(`Ignoring delete op on ${ns} as instructed.`)
            break

          case 'normal':
            await del(spec, pgPool, op.o)
            break

          default:
            console.warn(`Unknown delete mode "${options.deleteMode}" on ${ns}`, op.o.toString())
            break
        }
        break

      default:
        console.warn('Skipping unknown op', op)
    }
  }

  function handleOpWrapper(op) {
    return handleOp(op).catch((innerErr) => {
      const error = new Error(`Could not process op: ${JSON.stringify(op)}`)
      error.innerError = innerErr
      if (options.exitOnError) {
        throw error
      } else {
        console.log(error)
      }
    })
  }

  console.log('Tailing oplog...')
  oplog.subscribe(handleOpWrapper, function onError(err) {
    throw err
  })
}

function getLocalTimestamp() {
  return new Timestamp(0, Math.floor(new Date().getTime() / 1000))
}

process.on('unhandledRejection', (err) => {
  console.error(err)
  process.exit(1)
})

process.on('uncaughtException', (err) => {
  console.error(err)
  process.exit(1)
})<|MERGE_RESOLUTION|>--- conflicted
+++ resolved
@@ -59,11 +59,7 @@
   }
 
   // import
-<<<<<<< HEAD
   await importCollections(mongoClient, pgPool, values(specs), options)
-=======
-  await importCollections(mongoClient, pgPool, values(specs), options.incrementalImport)
->>>>>>> 4904bbc5
 
   const oplog = oplogUtil.observableTail({
     fromTimestamp: tailFrom
